--- conflicted
+++ resolved
@@ -460,16 +460,8 @@
 
 fn consume_term(s: &mut Stream) -> Result<(), Error> {
     fn consume_digits(s: &mut Stream) {
-<<<<<<< HEAD
         while let Ok(b'0'..=b'9') = s.curr_byte() {
             s.advance(1);
-=======
-        while let Ok(c) = s.curr_byte() {
-            match c {
-                b'0'..=b'9' => s.advance(1),
-                _ => break,
-            }
->>>>>>> 6b51ceda
         }
     }
 
